use super::EntityMetadataFields;
use crate::{
    client::Client,
    error::Error,
    request::{AuditLogReason, Nullable, Request, RequestBuilder, TryIntoRequest},
    response::ResponseFuture,
    routing::Route,
};
use serde::Serialize;
use twilight_model::{
    id::{
        marker::{ChannelMarker, GuildMarker, ScheduledEventMarker},
        Id,
    },
    scheduled_event::{EntityType, GuildScheduledEvent, PrivacyLevel, Status},
    util::Timestamp,
};
use twilight_validate::request::{
    audit_reason as validate_audit_reason,
    scheduled_event_description as validate_scheduled_event_description,
    scheduled_event_name as validate_scheduled_event_name, ValidationError,
};

#[derive(Serialize)]
struct UpdateGuildScheduledEventFields<'a> {
    #[serde(skip_serializing_if = "Option::is_none")]
    channel_id: Option<Nullable<Id<ChannelMarker>>>,
    #[serde(skip_serializing_if = "Option::is_none")]
    description: Option<Nullable<&'a str>>,
    #[serde(skip_serializing_if = "Option::is_none")]
    entity_metadata: Option<EntityMetadataFields<'a>>,
    #[serde(skip_serializing_if = "Option::is_none")]
    entity_type: Option<EntityType>,
<<<<<<< HEAD
    #[serde(skip_serializing_if = "Option::is_none")]
    image: Option<NullableField<&'a str>>,
=======
    #[serde(
        serialize_with = "crate::request::serialize_optional_nullable_image",
        skip_serializing_if = "Option::is_none"
    )]
    image: Option<Nullable<&'a [u8]>>,
>>>>>>> 2ab853fa
    #[serde(skip_serializing_if = "Option::is_none")]
    name: Option<&'a str>,
    #[serde(skip_serializing_if = "Option::is_none")]
    privacy_level: Option<PrivacyLevel>,
    #[serde(skip_serializing_if = "Option::is_none")]
    scheduled_end_time: Option<Nullable<&'a Timestamp>>,
    #[serde(skip_serializing_if = "Option::is_none")]
    scheduled_start_time: Option<&'a Timestamp>,
    #[serde(skip_serializing_if = "Option::is_none")]
    status: Option<Status>,
}

/// Update a scheduled event in a guild.
///
/// This endpoint supports changing the type of event. When changing the entity
/// type to either [`EntityType::StageInstance`] or [`EntityType::Voice`], an
/// [`Id<ChannelMarker>`] must be provided if it does not already exist.
///
/// When changing the entity type to [`EntityType::External`], the `channel_id`
/// field is cleared and the [`channel_id`] method has no effect.  Additionally,
/// you must set a location with [`location`].
///
/// [`channel_id`]: UpdateGuildScheduledEvent::channel_id
/// [`location`]: UpdateGuildScheduledEvent::location
/// [`channel_id`]: UpdateGuildScheduledEvent::channel_id
/// [`location`]: UpdateGuildScheduledEvent::location
#[must_use = "requests must be configured and executed"]
pub struct UpdateGuildScheduledEvent<'a> {
    guild_id: Id<GuildMarker>,
    http: &'a Client,
    fields: UpdateGuildScheduledEventFields<'a>,
    reason: Option<&'a str>,
    scheduled_event_id: Id<ScheduledEventMarker>,
}

impl<'a> UpdateGuildScheduledEvent<'a> {
    pub(crate) const fn new(
        http: &'a Client,
        guild_id: Id<GuildMarker>,
        scheduled_event_id: Id<ScheduledEventMarker>,
    ) -> Self {
        Self {
            guild_id,
            http,
            fields: UpdateGuildScheduledEventFields {
                channel_id: None,
                description: None,
                entity_metadata: None,
                entity_type: None,
                image: None,
                name: None,
                privacy_level: None,
                scheduled_end_time: None,
                scheduled_start_time: None,
                status: None,
            },
            reason: None,
            scheduled_event_id,
        }
    }

    /// Set the channel ID.
    ///
    /// If `entity_type` is already [`EntityType::External`], this has no
    /// effect.
    pub fn channel_id(mut self, channel_id: Id<ChannelMarker>) -> Self {
        if let Some(entity_type) = self.fields.entity_type {
            if entity_type == EntityType::External {
                return self;
            }
        }

        self.fields.channel_id = Some(Nullable(Some(channel_id)));

        self
    }

    /// Set the description of the event.
    ///
    /// Must be between 1 and 1000 characters in length.
    ///
    /// # Errors
    ///
    /// Returns an error of type [`ScheduledEventDescription`] if the
    /// description is invalid.
    ///
    /// [`ScheduledEventDescription`]: twilight_validate::request::ValidationErrorType::ScheduledEventDescription
    pub fn description(mut self, description: Option<&'a str>) -> Result<Self, ValidationError> {
        if let Some(description) = description {
            validate_scheduled_event_description(description)?;
        }

        self.fields.description = Some(Nullable(description));

        Ok(self)
    }

    /// Set the [`EntityType`] of the scheduled event.
    ///
    /// See the struct-level documentation for information about required fields
    /// for each type.
    pub fn entity_type(mut self, entity_type: EntityType) -> Self {
        if entity_type == EntityType::External {
            self.fields.channel_id = None;
        }

        self.fields.entity_type = Some(entity_type);

        self
    }

    /// Set the cover image of the event.
    ///
    /// Pass [`None`] to clear the image.
    ///
    /// This must be a Data URI, in the form of
    /// `data:image/{type};base64,{data}` where `{type}` is the image MIME type
    /// and `{data}` is the base64-encoded image. See [Discord Docs/Image Data].
    ///
    /// [Discord Docs/Image Data]: https://discord.com/developers/docs/reference#image-data
<<<<<<< HEAD
    pub const fn image(mut self, image: Option<&'a str>) -> Self {
        self.fields.image = Some(NullableField(image));
=======
    pub const fn image(mut self, image: Option<&'a [u8]>) -> Self {
        self.fields.image = Some(Nullable(image));
>>>>>>> 2ab853fa

        self
    }

    /// Set the location of the external scheduled event.
    ///
    /// This only functions if the event's [`EntityType`] is [`External`].
    ///
    /// [`External`]: EntityType::External
    pub const fn location(mut self, location: Option<&'a str>) -> Self {
        self.fields.entity_metadata = Some(EntityMetadataFields { location });

        self
    }

    /// Set the name of the event.
    ///
    /// Must be between 1 and 100 characters in length.
    ///
    /// # Errors
    ///
    /// Returns an error of type [`ScheduledEventName`] if the name is invalid.
    ///
    /// [`ScheduledEventName`]: twilight_validate::request::ValidationErrorType::ScheduledEventName
    pub fn name(mut self, name: &'a str) -> Result<Self, ValidationError> {
        validate_scheduled_event_name(name)?;

        self.fields.name = Some(name);

        Ok(self)
    }

    /// Set the scheduled end time of the event.
    ///
    /// Required for external events.
    pub const fn scheduled_end_time(mut self, scheduled_end_time: Option<&'a Timestamp>) -> Self {
        self.fields.scheduled_end_time = Some(Nullable(scheduled_end_time));

        self
    }

    /// Set the scheduled start time of the event.
    pub const fn scheduled_start_time(mut self, scheduled_start_time: &'a Timestamp) -> Self {
        self.fields.scheduled_start_time = Some(scheduled_start_time);

        self
    }

    /// Set the status of the event.
    ///
    /// If an event is currently [`Scheduled`], it can only be set to [`Active`]
    /// or [`Cancelled`]. If it is currently [`Active`], it can only be set to
    /// [`Completed`]. Otherwise, the status can not be updated.
    ///
    /// [`Active`]: Status::Active
    /// [`Cancelled`]: Status::Cancelled
    /// [`Completed`]: Status::Completed
    /// [`Scheduled`]: Status::Scheduled
    pub const fn status(mut self, status: Status) -> Self {
        self.fields.status = Some(status);

        self
    }

    /// Execute the request, returning a future resolving to a [`Response`].
    ///
    /// [`Response`]: crate::response::Response
    pub fn exec(self) -> ResponseFuture<GuildScheduledEvent> {
        let http = self.http;

        match self.try_into_request() {
            Ok(request) => http.request(request),
            Err(source) => ResponseFuture::error(source),
        }
    }
}

impl<'a> AuditLogReason<'a> for UpdateGuildScheduledEvent<'a> {
    fn reason(mut self, reason: &'a str) -> Result<Self, ValidationError> {
        validate_audit_reason(reason)?;

        self.reason.replace(reason);

        Ok(self)
    }
}

impl TryIntoRequest for UpdateGuildScheduledEvent<'_> {
    fn try_into_request(self) -> Result<Request, Error> {
        Request::builder(&Route::UpdateGuildScheduledEvent {
            guild_id: self.guild_id.get(),
            scheduled_event_id: self.scheduled_event_id.get(),
        })
        .json(&self.fields)
        .map(RequestBuilder::build)
    }
}<|MERGE_RESOLUTION|>--- conflicted
+++ resolved
@@ -31,16 +31,8 @@
     entity_metadata: Option<EntityMetadataFields<'a>>,
     #[serde(skip_serializing_if = "Option::is_none")]
     entity_type: Option<EntityType>,
-<<<<<<< HEAD
-    #[serde(skip_serializing_if = "Option::is_none")]
-    image: Option<NullableField<&'a str>>,
-=======
-    #[serde(
-        serialize_with = "crate::request::serialize_optional_nullable_image",
-        skip_serializing_if = "Option::is_none"
-    )]
-    image: Option<Nullable<&'a [u8]>>,
->>>>>>> 2ab853fa
+    #[serde(skip_serializing_if = "Option::is_none")]
+    image: Option<Nullable<&'a str>>,
     #[serde(skip_serializing_if = "Option::is_none")]
     name: Option<&'a str>,
     #[serde(skip_serializing_if = "Option::is_none")]
@@ -161,13 +153,8 @@
     /// and `{data}` is the base64-encoded image. See [Discord Docs/Image Data].
     ///
     /// [Discord Docs/Image Data]: https://discord.com/developers/docs/reference#image-data
-<<<<<<< HEAD
     pub const fn image(mut self, image: Option<&'a str>) -> Self {
-        self.fields.image = Some(NullableField(image));
-=======
-    pub const fn image(mut self, image: Option<&'a [u8]>) -> Self {
         self.fields.image = Some(Nullable(image));
->>>>>>> 2ab853fa
 
         self
     }
