--- conflicted
+++ resolved
@@ -12,12 +12,8 @@
 publish = false
 readme = "README.md"
 repository = "https://github.com/twilight-rs/twilight.git"
-<<<<<<< HEAD
 rust-version = "1.57"
-version = "0.8.2"
-=======
 version = "0.8.3"
->>>>>>> b2cb7a4f
 
 [dependencies]
 dashmap = { default-features = false, version = "4" }
